/* 
 * LSST Data Management System
 * Copyright 2008, 2009, 2010 LSST Corporation.
 * 
 * This product includes software developed by the
 * LSST Project (http://www.lsst.org/).
 *
 * This program is free software: you can redistribute it and/or modify
 * it under the terms of the GNU General Public License as published by
 * the Free Software Foundation, either version 3 of the License, or
 * (at your option) any later version.
 * 
 * This program is distributed in the hope that it will be useful,
 * but WITHOUT ANY WARRANTY; without even the implied warranty of
 * MERCHANTABILITY or FITNESS FOR A PARTICULAR PURPOSE.  See the
 * GNU General Public License for more details.
 * 
 * You should have received a copy of the LSST License Statement and 
 * the GNU General Public License along with this program.  If not, 
 * see <http://www.lsstcorp.org/LegalNotices/>.
 */
// xrdfile.h -- Wrapper for xrootd client API functions
 
//#define FAKE_XRD 1
#include <iostream>
#include <string>
#include <sstream>

// Boost
#include <boost/thread/thread.hpp>

#ifdef FAKE_XRD

#else
#include "XrdPosix/XrdPosixLinkage.hh"
#include "XrdPosix/XrdPosixExtern.hh"
#include "XrdPosix/XrdPosixXrootd.hh"
#include "XrdClient/XrdClientConst.hh"
#include "XrdClient/XrdClientEnv.hh"
#include <limits>
#include <fcntl.h>
#include <assert.h>
#endif

#include "lsst/qserv/master/xrdfile.h"
#include "lsst/qserv/Logger.h"

namespace qMaster = lsst::qserv::master;

// Statics
static bool qMasterXrdInitialized = false; // Library initialized?
extern XrdPosixLinkage Xunix;

namespace dbg {
void recordTrans(char const* path, char const* buf, int len) {
    static char traceFile[] = "/dev/shm/xrdTransaction.trace";
    std::string record;
    {
        std::stringstream ss;
        ss << "####" << path << "####" << std::string(buf, len) << "####\n";
        record = ss.str();
    }
    int fd = open(traceFile, O_CREAT|O_WRONLY|O_APPEND);
    if( fd != -1) {
        int res = write(fd, record.data(), record.length());
        close(fd);
    }
}

} // End namespace dbg


#ifdef FAKE_XRD // Fake placeholder implemenation
void qMaster::xrdInit() {}

int qMaster::xrdOpen(const char *path, int oflag) {
    static int fakeDes=50;
    LOGGER_DBG << "xrd openfile " << path << " returning ("
               << fakeDes << ")" << std::endl;
    return fakeDes;
}

long long qMaster::xrdRead(int fildes, void *buf, unsigned long long nbyte) {
    static char fakeResults[] = "This is totally fake.";
    int len=strlen(fakeResults);
    LOGGER_DBG << "xrd read " << fildes << ": faked" << std::endl;
    if(nbyte > static_cast<unsigned long long>(len)) {
        nbyte = len+1;
    }
    memcpy(buf, fakeResults, nbyte);
    return nbyte;
}

long long qMaster::xrdWrite(int fildes, const void *buf, 
                            unsigned long long nbyte) {
    std::string s;
    s.assign(static_cast<const char*>(buf), nbyte);
    LOGGER_DBG << "xrd write (" <<  fildes << ") \"" 
               << s << std::endl;
    return nbyte;
}

int qMaster::xrdClose(int fildes) {
    LOGGER_DBG << "xrd close (" << fildes << ")" << std::endl;
    return 0; // Always pretend to succeed.
}

long long qMaster::xrdLseekSet(int fildes, off_t offset) {
    return offset; // Always pretend to succeed
}

#else // Not faked: choose the real XrdPosix implementation.

void qMaster::xrdInit() {
    const int xrdOpenFiles = 1024*1024*1024; // 1 billion open files
    static int Init = Xunix.Init(&Init);
    // Use non-OS file descriptors
    static XrdPosixXrootd posixXrd(-xrdOpenFiles);
    qMasterXrdInitialized = true;

    // Set timeouts to effectively disable client timeouts.
    //EnvPutInt(NAME_CONNECTTIMEOUT, 3600*24*10); // Don't set this!
    
    // Don't set these for two-file model?
    //EnvPutInt(NAME_REQUESTTIMEOUT, std::numeric_limits<int>::max());
    //    EnvPutInt(NAME_DATASERVERCONN_TTL, std::numeric_limits<int>::max());

    // TRANSACTIONTIMEOUT needs to get extended since it limits how
    // long the client will wait for an open() callback response.
    // Can't set to max, since it gets added to time(), and max would overflow.
    // Set to 3 years.
    EnvPutInt(NAME_TRANSACTIONTIMEOUT, 60*60*24*365*3); 

    // Disable XrdClient read caching.
    EnvPutInt(NAME_READCACHESIZE, 0);

    // Don't need to lengthen load-balancer timeout.??
    //EnvPutInt(NAME_LBSERVERCONN_TTL, std::numeric_limits<int>::max());
}

#define QSM_TIMESTART(name, path) \
    time_t start;\
    time_t finish;\
    char timebuf[30];\
    time(&start);\
    asctime_r(localtime(&start), timebuf);\
    timebuf[strlen(timebuf)-1] = 0;\
    std::cout << timebuf <<" " << name << " "	\
              << path << " in flight\n";
#define QSM_TIMESTOP(name, path) \
    time(&finish);\
    asctime_r(localtime(&finish), timebuf);\
    timebuf[strlen(timebuf)-1] = 0;\
    std::cout << timebuf  << " (" \
              << finish - start \
              << ") " << name << " " \
              << path << " finished.""\n";
#if 1 // Turn off xrd call timing
#undef QSM_TIMESTART
#undef QSM_TIMESTOP
#define QSM_TIMESTART(name, path)
#define QSM_TIMESTOP(name, path)
#endif

int qMaster::xrdOpen(const char *path, int oflag) {
#ifdef DBG_TEST_OPEN_FAILURE_1
    /*************************************************************
     * TEST FAILURE MODE: Intermittent XRD Open for Read Failure
     * ***********************************************************/
    char *altPath = strdup(path);
    if (oflag == O_RDONLY) {
        int coinToss = rand()%2;
        if (coinToss == 0) {
<<<<<<< HEAD
            std::cout << "YOU DODGED A BULLET, NO SABOTAGE THIS TIME!!" << std::endl;
        } else {
            std::cout << "YOU ARE UNLUCKY, SABOTAGING XRD OPEN!!!!" << std::endl;
=======
            LOGGER_WRN << "YOU DODGED A BULLET, NO SABOTAGE THIS TIME!!" << std::endl;
        } else {
            LOGGER_WRN << "YOU ARE UNLUCKY, SABOTAGING XRD OPEN!!!!" << std::endl;
>>>>>>> 5cfe6739
            //altPath[strlen(altPath)-1] = '0'; // modify path to induce error
            return -1;
        }
    }
    if(!qMasterXrdInitialized) { xrdInit(); }
    char const* abbrev = altPath;  while((abbrev[0] != '\0') && *abbrev++ != '/');
    QSM_TIMESTART("Open", abbrev);
    int res = XrdPosixXrootd::Open(altPath,oflag);
    QSM_TIMESTOP("Open", abbrev);
    return res;
    /*************************************************/
#else
    if(!qMasterXrdInitialized) { xrdInit(); }
    char const* abbrev = path;  while((abbrev[0] != '\0') && *abbrev++ != '/');
    QSM_TIMESTART("Open", abbrev);
    //int res = XrdPosix_Open(path, oflag);
    int res = XrdPosixXrootd::Open(path,oflag);
    QSM_TIMESTOP("Open", abbrev);
    return res;
#endif
}

int qMaster::xrdOpenAsync(const char* path, int oflag, XrdPosixCallBack *cbP) {
    if(!qMasterXrdInitialized) { xrdInit(); }
    char const* abbrev = path;  while((abbrev[0] != '\0') && *abbrev++ != '/');
    while((abbrev[0] != '\0') && *abbrev++ != '/');
    while((abbrev[0] != '\0') && *abbrev++ != '/');
    QSM_TIMESTART("OpenAsy", abbrev);
    int res = XrdPosixXrootd::Open(path, oflag, 0, cbP); 
    // not sure what to do with mode, so set to 0 right now.
    QSM_TIMESTOP("OpenAsy", abbrev);
    assert(res == -1);
    return -errno; // Return something that indicates "in progress"
}

long long qMaster::xrdRead(int fildes, void *buf, unsigned long long nbyte) {
    LOGGER_DBG << "xrd trying to read (" <<  fildes << ") "
               << nbyte << " bytes" << std::endl;
    QSM_TIMESTART("Read", fildes);
    long long readCount;
    readCount = XrdPosixXrootd::Read(fildes, buf, nbyte);
    QSM_TIMESTOP("Read", fildes);

#ifdef DBG_TEST_READ_FAILURE_1
    /*************************************************
     * TEST FAILURE MODE: Reading query result fails.
     * ***********************************************/
    LOGGER_WRN << "SABOTAGING XRD READ!!!!" << std::endl;
    readCount = -1;
    /*************************************************/
#endif

#ifdef DBG_TEST_READ_FAILURE_2
    /*************************************************
     * TEST FAILURE MODE: Fuzz testing - simulate incomplete results.
     * ***********************************************/
    LOGGER_WRN << "SABOTAGING XRD READ!!!!" << std::endl;
    LOGGER_WRN << "XrdPosixXrootd::Read() returned: " << readCount << std::endl;
    readCount = rand()%readCount;
    LOGGER_WRN << "Set readCount = " << readCount << std::endl;
    /*************************************************/
#endif

#ifdef DBG_TEST_READ_FAILURE_3
    /*************************************************
     * TEST FAILURE MODE: Fuzz testing - simulate corrupted byte.
     * ***********************************************/
    LOGGER_WRN << "SABOTAGING XRD READ!!!!" << std::endl;
    LOGGER_WRN << "XrdPosixXrootd::Read() returned: " << readCount << std::endl;
    int position = rand()%readCount;
    char value = (char)(rand()%256);
    *((char *)buf + position) = value;
    /*************************************************/
#endif

#ifdef DBG_TEST_READ_FAILURE_4
    /*************************************************
     * TEST FAILURE MODE: Intermittent Read Failure
     * ***********************************************/
<<<<<<< HEAD
    int coinToss = rand()%10;
    if (coinToss == 0) {
        std::cout << "YOU ARE UNLUCKY, SABOTAGING XRD READ!!!!" << std::endl;
        readCount = -1;
    } else {
        std::cout << "YOU DODGED A BULLET, NO SABOTAGE THIS TIME!!" << std::endl;
=======
    int coinToss = rand()%2;
    if (coinToss == 0) {
        LOGGER_WRN << "YOU DODGED A BULLET, NO SABOTAGE THIS TIME!!" << std::endl;
    } else {
        LOGGER_WRN << "YOU ARE UNLUCKY, SABOTAGING XRD READ!!!!" << std::endl;
        readCount = -1;
>>>>>>> 5cfe6739
    }
    /*************************************************/
#endif

    if (readCount < 0) {
         if (errno == 0) errno = EREMOTEIO;
         return -1;
    }

    return readCount;
}

long long qMaster::xrdWrite(int fildes, const void *buf,
                            unsigned long long nbyte) {
    std::string s;
    s.assign(static_cast<const char*>(buf), nbyte);
    LOGGER_DBG << "xrd write (" <<  fildes << ") \""
               << s << "\"" << std::endl;
    QSM_TIMESTART("Write", fildes);
    long long res = XrdPosixXrootd::Write(fildes, buf, nbyte);
    QSM_TIMESTOP("Write", fildes);

#ifdef DBG_TEST_WRITE_FAILURE_1
    /*************************************************
     * TEST FAILURE MODE: Writing query result fails.
     * ***********************************************/
    LOGGER_WRN << "SABOTAGING XRD WRITE!!!!" << std::endl;
    res = -1;
    /*************************************************/
#endif

    if (res < 0) {
         if (errno == 0) errno = EREMOTEIO;
         return -1;
    }

    return res;
}

int qMaster::xrdClose(int fildes) {
    QSM_TIMESTART("Close", fildes);    
    int result = XrdPosixXrootd::Close(fildes);
    QSM_TIMESTOP("Close", fildes);    
    return result;
}
 
long long qMaster::xrdLseekSet(int fildes, unsigned long long offset) {
    return XrdPosixXrootd::Lseek(fildes, offset, SEEK_SET);
}

int qMaster::xrdReadStr(int fildes, char *buf, int len) {
    return xrdRead(fildes, static_cast<void*>(buf), 
                   static_cast<unsigned long long>(len));
}

std::string qMaster::xrdGetEndpoint(int fildes) {
    // Re: XrdPosixXrootd::endPoint() 
    // "the max you will ever need is 264 bytes"
    const int maxSize=265;
    char buffer[maxSize]; 
    int port = XrdPosixXrootd::endPoint(fildes, buffer, maxSize);
    if(port > 0) { // valid port?
        return std::string(buffer);
    } else {
        return std::string();
    }
}

/// Return codes for writing and reading are written to *write and *read.
/// Both will be attempted as independently as possible.
/// e.g., if writing fails, the read will drain the file into nothingness.
/// If reading fails, writing can still succeed in writing as much as was read.
///
/// @param fildes -- XrdPosix file descriptor
/// @param fragmentSize -- size to grab from xrootd server 
///        (64K <= size <= 100MB; a few megs are good)
/// @param filename -- filename of file that will receive the result 
/// @param abortFlag -- Flag to check to see if we've been aborted.
/// @return write -- How many bytes were written, or -errno (negative errno).
/// @return read -- How many bytes were read, or -errno (negative errno).
void qMaster::xrdReadToLocalFile(int fildes, int fragmentSize, 
                                 const char* filename, 
                                 bool const *abortFlag,
                                 int* write, int* read) {
    size_t bytesRead = 0;
    size_t bytesWritten = 0;
    int writeRes = 0;
    int readRes = 0;
    const int minFragment = 65536;// Prevent fragments smaller than 64K.
    void* buffer = NULL;

    if(fragmentSize < minFragment) fragmentSize = minFragment; 
    buffer = malloc(fragmentSize);

    if(buffer == NULL) {  // Bail out if we can't allocate.
        *write = -1; 
        *read = -1;
        return;
    }

    int localFileDesc = open(filename, 
                             O_CREAT|O_WRONLY|O_TRUNC,
                             S_IRUSR|S_IWUSR);
    if(localFileDesc == -1) {
        while(errno == -EMFILE) {
            LOGGER_WRN << "EMFILE while trying to write locally." << std::endl;
            sleep(1);
            localFileDesc = open(filename, 
                                 O_CREAT|O_WRONLY|O_TRUNC,
                                 S_IRUSR|S_IWUSR);
        }
        writeRes = -errno;
    }
    while(1) {
        if(abortFlag && (*abortFlag)) break;
        readRes = xrdRead(fildes, buffer, 
                          static_cast<unsigned long long>(fragmentSize));
        if(readRes <= 0) { // Done, or error.
            readRes = -errno;
            break;
        }                                       
        bytesRead += readRes;
        if(writeRes >= 0) { // No error yet?
            while(1) {
                writeRes = pwrite(localFileDesc, buffer, 
                                  readRes, bytesWritten);
                if(writeRes != -1) {
                    bytesWritten += writeRes;
                } else {
                    if(errno == ENOSPC) {
                        sleep(5); // sleep for 5 seconds.
                        continue; // Try again.
                    }
                    writeRes = -errno; // Update write status
                }
                break;
            }
        }
        if(readRes < fragmentSize) {
            break;
        }
    }
    // Close the writing file.
    if(localFileDesc != -1) {
        int res = close(localFileDesc);
        if((res == -1) && (writeRes >= 0)) {
            LOGGER_ERR << "Bad local close for descriptor " << localFileDesc
                       << std::endl;
            writeRes = -errno;
        } else {
            writeRes = bytesWritten; // Update successful result.
            if(readRes >= 0) {
                readRes = bytesRead;
            }
        }
    }
    free(buffer);
    *write = writeRes;
    *read = readRes;
    return;
}

qMaster::XrdTransResult qMaster::xrdOpenWriteReadSaveClose(
    const char *path, 
    const char* buf, int len, // Query
    int fragmentSize,
    const char* outfile) {

    XrdTransResult r; 

    dbg::recordTrans(path, buf, len); // Record the trace file.

    int fh = xrdOpen(path, O_RDWR);
    if(fh == -1) {
        r.open = -errno;
        return r;
    } else {
        r.open = fh;
    }

    int writeCount = xrdWrite(fh, buf, len);
    if(writeCount != len) {
        r.queryWrite = -errno;
    } else {
        r.queryWrite = writeCount;
        xrdLseekSet(fh, 0);
        xrdReadToLocalFile(fh, fragmentSize, outfile, 0,
                           &(r.localWrite), &(r.read));
    }
    xrdClose(fh);
    return r;
}

qMaster::XrdTransResult qMaster::xrdOpenWriteReadSave(
    const char *path, 
    const char* buf, int len, // Query
    int fragmentSize,
    const char* outfile) {

    XrdTransResult r; 

    dbg::recordTrans(path, buf, len); // Record the trace file.

    int fh = xrdOpen(path, O_RDWR);
    if(fh == -1) {
        r.open = -errno;
        return r;
    } else {
        r.open = fh;
    }

    int writeCount = xrdWrite(fh, buf, len);
    if(writeCount != len) {
        r.queryWrite = -errno;
    } else {
        r.queryWrite = writeCount;
        xrdLseekSet(fh, 0);
        xrdReadToLocalFile(fh, fragmentSize, outfile, 0,
                           &(r.localWrite), &(r.read));
    }
    return r;
}

#endif
<|MERGE_RESOLUTION|>--- conflicted
+++ resolved
@@ -169,19 +169,12 @@
      * ***********************************************************/
     char *altPath = strdup(path);
     if (oflag == O_RDONLY) {
-        int coinToss = rand()%2;
+        int coinToss = rand()%10;
         if (coinToss == 0) {
-<<<<<<< HEAD
-            std::cout << "YOU DODGED A BULLET, NO SABOTAGE THIS TIME!!" << std::endl;
+            LOGGER_WRN << "YOU ARE UNLUCKY, SABOTAGING XRD OPEN!!!!" << std::endl;
+            return -1;
         } else {
-            std::cout << "YOU ARE UNLUCKY, SABOTAGING XRD OPEN!!!!" << std::endl;
-=======
             LOGGER_WRN << "YOU DODGED A BULLET, NO SABOTAGE THIS TIME!!" << std::endl;
-        } else {
-            LOGGER_WRN << "YOU ARE UNLUCKY, SABOTAGING XRD OPEN!!!!" << std::endl;
->>>>>>> 5cfe6739
-            //altPath[strlen(altPath)-1] = '0'; // modify path to induce error
-            return -1;
         }
     }
     if(!qMasterXrdInitialized) { xrdInit(); }
@@ -259,21 +252,12 @@
     /*************************************************
      * TEST FAILURE MODE: Intermittent Read Failure
      * ***********************************************/
-<<<<<<< HEAD
     int coinToss = rand()%10;
     if (coinToss == 0) {
-        std::cout << "YOU ARE UNLUCKY, SABOTAGING XRD READ!!!!" << std::endl;
-        readCount = -1;
-    } else {
-        std::cout << "YOU DODGED A BULLET, NO SABOTAGE THIS TIME!!" << std::endl;
-=======
-    int coinToss = rand()%2;
-    if (coinToss == 0) {
-        LOGGER_WRN << "YOU DODGED A BULLET, NO SABOTAGE THIS TIME!!" << std::endl;
-    } else {
         LOGGER_WRN << "YOU ARE UNLUCKY, SABOTAGING XRD READ!!!!" << std::endl;
         readCount = -1;
->>>>>>> 5cfe6739
+    } else {
+        LOGGER_WRN << "YOU DODGED A BULLET, NO SABOTAGE THIS TIME!!" << std::endl;
     }
     /*************************************************/
 #endif
