--- conflicted
+++ resolved
@@ -51,13 +51,10 @@
 
 // Forward
 class ChunkQuery;
-<<<<<<< HEAD
 class MergeFixup;
 class PacketIter;
 class QuerySession;
-=======
 class MessageStore;
->>>>>>> fa891151
 class TableMerger;
 class TableMergerConfig;
 class TransactionSpec;
@@ -169,11 +166,8 @@
     std::string _resultDbDb;
 
     std::string _xrootdHostPort;
-<<<<<<< HEAD
     std::string _scratchPath;
-=======
     boost::shared_ptr<MessageStore> _messageStore;
->>>>>>> fa891151
     boost::shared_ptr<TableMerger> _merger;
     boost::shared_ptr<QuerySession> _qSession;
 };
