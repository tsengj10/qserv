--- conflicted
+++ resolved
@@ -110,13 +110,8 @@
         if not lock.lock():
             return ("error", "error",
                     "error locking result, check qserv/db config.")
-<<<<<<< HEAD
         a = app.InbandQueryAction(query, conditions, 
-                                  lambda e: lock.addError(e), resultName)
-=======
-        a = app.HintedQueryAction(query, conditions, self.pmap, 
                                   lock.setSessionId, resultName)
->>>>>>> fa891151
         if a.getIsValid():
             self._callWithThread(a.invoke)
             lock.unlockAfter(self._getThreadFunc(), a.getResult)
