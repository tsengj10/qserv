#!/bin/bash

# Standard LSST install procedure
set -e
DIR=$(cd "$(dirname "$0")"; pwd -P)
# . $DIR/../etc/settings.cfg.sh
<<<<<<< HEAD

usage()
{
cat << EOF
usage: $0 [-r <path/to/local/distserver>] [-i <path/to/install/dir>] [-v <version>] 

This script install Qserv according to LSST packaging standards.

OPTIONS:
   -h      Show this message
   -r      Local distribution server root directory 
   -i      Install directory : MANDATORY
   -v      Version to instll 
EOF
}


while getopts ":r:i:v:h" o; do
        case "$o" in
        r)
                LOCAL_DISTSERVER_ROOT="${OPTARG}"
                ;;
        i)
                STACK_DIR="${OPTARG}"
                ;;
        v)
                VERSION="${OPTARG}"
                ;;
        h)
                usage
                ;;
        esac
done

if [[ -z ${STACK_DIR} ]]
then
     usage
     exit 1
fi

if [ -d ${STACK_DIR} ]; then
=======

usage()
{
cat << EOF
Usage: $0 [[-r <path/to/local/distserver>]] [[-i <path/to/install/dir>]] [[-v <version>]] 
This script install Qserv according to LSST packaging standards.

OPTIONS:
   -h      Show this message and exit
   -r      Local distribution server root directory, 
           used in offline mode
   -i      Install directory : MANDATORY
   -v      Qserv version to install 
EOF
}

while getopts ":r:i:v:h" o; do
        case "$o" in
        r)
                LOCAL_DISTSERVER_ROOT="${OPTARG}"
                ;;
        i)
                STACK_DIR="${OPTARG}"
                ;;
        v)
                VERSION="${OPTARG}"
                ;;
        h)
                usage
                exit 1
                ;;
        esac
done

if [[ -z "${STACK_DIR}" ]]
then
     usage
     exit 1
fi

if [[ -d ${STACK_DIR} ]]; then
>>>>>>> 6e84246e
    chmod -R 755 $STACK_DIR &&
    rm -rf $STACK_DIR ||
    {
        echo "Unable to remove install directory previous content : ${STACK_DIR}"
        exit 1
    }

fi
mkdir $STACK_DIR &&
cd $STACK_DIR ||
{
    echo "Unable to go to install directory : ${STACK_DIR}"
    exit 1
}

echo
echo "Installing LSST stack"
echo "====================="
echo
<<<<<<< HEAD

if [ -n ${LOCAL_DISTSERVER_ROOT} ]; then
=======
if [[ -z "${LOCAL_DISTSERVER_ROOT}" ]]; then
    echo
    echo "Online mode"
    echo "==========="
    echo
    export EUPS_PKGROOT="http://sw.lsstcorp.org/eupspkg|http://lsst-web.ncsa.illinois.edu/~fjammes/qserv"
    NEWINSTALL_URL="http://sw.lsstcorp.org/eupspkg/newinstall.sh"
else
>>>>>>> 6e84246e
    echo
    echo "Offline mode"
    echo "============"
    echo
    export EUPS_PKGROOT="${LOCAL_DISTSERVER_ROOT}/production"
    NEWINSTALL_URL="file://${EUPS_PKGROOT}/newinstall.sh"
    export EUPS_TARURL=file://${LOCAL_DISTSERVER_ROOT}/1.5.0.tar.gz
    export EUPS_GIT_REPO=${LOCAL_DISTSERVER_ROOT}/eups.git
<<<<<<< HEAD
else
    export EUPS_PKGROOT="http://sw.lsstcorp.org/eupspkg|http://lsst-web.ncsa.illinois.edu/~fjammes/qserv"
    NEWINSTALL_URL="http://sw.lsstcorp.org/eupspkg/newinstall.sh"
=======
>>>>>>> 6e84246e
fi

curl -O ${NEWINSTALL_URL} ||
{
    echo "Unable to download from ${NEWINSTALL_URL}"
    exit 2
}

time bash newinstall.sh ||
{
    echo "ERROR : newinstall.sh failed"
    exit 1
}


EUPS_PKGROOT_QSERV=${EUPS_PKGROOT}

# TODO : warn loadLSST.sh append http://sw.lsstcorp.org/eupspkg to
# EUPS_PKGROOT, this isn't compliant with offline mode
# TODO : if first url in EUPS_PKGROOT isn't available eups fails without
# trying next ones
. ${STACK_DIR}/loadLSST.sh ||
{
    echo "ERROR : unable to load LSST stack environment"
    exit 1
}
<<<<<<< HEAD

time bash newinstall.sh ||
{
    echo "ERROR : newinstall.sh failed"
    exit 1
}
echo "XXXXXXXXXXXXXXXx"
source loadLSST.sh
=======
>>>>>>> 6e84246e

echo
echo "Installing Qserv"
echo "================"
echo
<<<<<<< HEAD
time eups distrib install qserv ${VERSION} &&
setup qserv ||
=======
time eups distrib install qserv ${VERSION} -r ${EUPS_PKGROOT_QSERV} &&
setup qserv ${VERSION} ||
>>>>>>> 6e84246e
{
    echo "Unable to install Qserv"
    exit 1
}

echo
echo "Installing Qserv integration tests datasets"
echo "==========================================="
echo
<<<<<<< HEAD
time eups distrib install qserv_testdata &&
=======
time eups distrib install qserv_testdata -r ${EUPS_PKGROOT_QSERV} &&
>>>>>>> 6e84246e
setup qserv_testdata ||
{
    echo "Unable to install Qserv test datasets"
    exit 1
}


rm ${GIT_CONFIG}

echo
echo "Configuring Qserv"
echo "================="
echo
cd $QSERV_DIR/admin &&
<<<<<<< HEAD
qserv-configure --all ||
=======
qserv-configure.py --all ||
>>>>>>> 6e84246e
{
    echo "Unable to configure Qserv as a mono-node instance"
    exit 1
}

echo
echo "Starting Qserv"
echo "=============="
echo
CFG_VERSION=`qserv-version.sh`
${HOME}/qserv-run/${CFG_VERSION}/qserv-start.sh ||
{
    echo "Unable to start Qserv"
    exit 1
}

echo
echo "Running Qserv integration tests"
echo "==============================="
echo
qserv-test-integration.py ||
{
    echo "Integration tests failed"
    exit 1
}

echo
echo "Stopping Qserv"
echo "=============="
echo
${HOME}/qserv-run/${CFG_VERSION}/qserv-stop.sh ||
{
    echo "Unable to stop Qserv"
    exit 1
}<|MERGE_RESOLUTION|>--- conflicted
+++ resolved
@@ -4,49 +4,6 @@
 set -e
 DIR=$(cd "$(dirname "$0")"; pwd -P)
 # . $DIR/../etc/settings.cfg.sh
-<<<<<<< HEAD
-
-usage()
-{
-cat << EOF
-usage: $0 [-r <path/to/local/distserver>] [-i <path/to/install/dir>] [-v <version>] 
-
-This script install Qserv according to LSST packaging standards.
-
-OPTIONS:
-   -h      Show this message
-   -r      Local distribution server root directory 
-   -i      Install directory : MANDATORY
-   -v      Version to instll 
-EOF
-}
-
-
-while getopts ":r:i:v:h" o; do
-        case "$o" in
-        r)
-                LOCAL_DISTSERVER_ROOT="${OPTARG}"
-                ;;
-        i)
-                STACK_DIR="${OPTARG}"
-                ;;
-        v)
-                VERSION="${OPTARG}"
-                ;;
-        h)
-                usage
-                ;;
-        esac
-done
-
-if [[ -z ${STACK_DIR} ]]
-then
-     usage
-     exit 1
-fi
-
-if [ -d ${STACK_DIR} ]; then
-=======
 
 usage()
 {
@@ -88,7 +45,6 @@
 fi
 
 if [[ -d ${STACK_DIR} ]]; then
->>>>>>> 6e84246e
     chmod -R 755 $STACK_DIR &&
     rm -rf $STACK_DIR ||
     {
@@ -108,10 +64,6 @@
 echo "Installing LSST stack"
 echo "====================="
 echo
-<<<<<<< HEAD
-
-if [ -n ${LOCAL_DISTSERVER_ROOT} ]; then
-=======
 if [[ -z "${LOCAL_DISTSERVER_ROOT}" ]]; then
     echo
     echo "Online mode"
@@ -120,7 +72,6 @@
     export EUPS_PKGROOT="http://sw.lsstcorp.org/eupspkg|http://lsst-web.ncsa.illinois.edu/~fjammes/qserv"
     NEWINSTALL_URL="http://sw.lsstcorp.org/eupspkg/newinstall.sh"
 else
->>>>>>> 6e84246e
     echo
     echo "Offline mode"
     echo "============"
@@ -129,12 +80,6 @@
     NEWINSTALL_URL="file://${EUPS_PKGROOT}/newinstall.sh"
     export EUPS_TARURL=file://${LOCAL_DISTSERVER_ROOT}/1.5.0.tar.gz
     export EUPS_GIT_REPO=${LOCAL_DISTSERVER_ROOT}/eups.git
-<<<<<<< HEAD
-else
-    export EUPS_PKGROOT="http://sw.lsstcorp.org/eupspkg|http://lsst-web.ncsa.illinois.edu/~fjammes/qserv"
-    NEWINSTALL_URL="http://sw.lsstcorp.org/eupspkg/newinstall.sh"
-=======
->>>>>>> 6e84246e
 fi
 
 curl -O ${NEWINSTALL_URL} ||
@@ -161,29 +106,13 @@
     echo "ERROR : unable to load LSST stack environment"
     exit 1
 }
-<<<<<<< HEAD
-
-time bash newinstall.sh ||
-{
-    echo "ERROR : newinstall.sh failed"
-    exit 1
-}
-echo "XXXXXXXXXXXXXXXx"
-source loadLSST.sh
-=======
->>>>>>> 6e84246e
 
 echo
 echo "Installing Qserv"
 echo "================"
 echo
-<<<<<<< HEAD
-time eups distrib install qserv ${VERSION} &&
-setup qserv ||
-=======
 time eups distrib install qserv ${VERSION} -r ${EUPS_PKGROOT_QSERV} &&
 setup qserv ${VERSION} ||
->>>>>>> 6e84246e
 {
     echo "Unable to install Qserv"
     exit 1
@@ -193,11 +122,7 @@
 echo "Installing Qserv integration tests datasets"
 echo "==========================================="
 echo
-<<<<<<< HEAD
-time eups distrib install qserv_testdata &&
-=======
 time eups distrib install qserv_testdata -r ${EUPS_PKGROOT_QSERV} &&
->>>>>>> 6e84246e
 setup qserv_testdata ||
 {
     echo "Unable to install Qserv test datasets"
@@ -212,11 +137,7 @@
 echo "================="
 echo
 cd $QSERV_DIR/admin &&
-<<<<<<< HEAD
-qserv-configure --all ||
-=======
 qserv-configure.py --all ||
->>>>>>> 6e84246e
 {
     echo "Unable to configure Qserv as a mono-node instance"
     exit 1
