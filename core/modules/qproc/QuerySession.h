--- conflicted
+++ resolved
@@ -36,19 +36,13 @@
 #include <boost/iterator/iterator_facade.hpp>
 #include <boost/shared_ptr.hpp>
 
-<<<<<<< HEAD
 // Local imports
 #include "css/Facade.h"
 #include "merger/mergeTypes.h"
 #include "qana/QueryPlugin.h"
-=======
-#include "css/Facade.h"
-#include "query/Constraint.h"
->>>>>>> f931de6c
 #include "qproc/ChunkQuerySpec.h"
 #include "qproc/ChunkSpec.h"
 #include "query/Constraint.h"
-
 
 
 // Forward declarations
@@ -112,23 +106,16 @@
     Iter cQueryEnd();
 
     // For test harnesses.
-<<<<<<< HEAD
+    struct Test { 
+        int cfgNum; 
+        boost::shared_ptr<css::Facade> cssFacade;
+        std::string defaultDb;
+    };
+    explicit QuerySession(Test& t);
     boost::shared_ptr<query::QueryContext> dbgGetContext() { return _context; }
 
 private:
     typedef std::list<qana::QueryPlugin::Ptr> PluginList;
-=======
-    struct Test { 
-        int cfgNum; 
-        boost::shared_ptr<lsst::qserv::css::Facade> cssFacade;
-        std::string defaultDb;
-    };
-    explicit QuerySession(Test& t);
-    boost::shared_ptr<QueryContext> dbgGetContext() { return _context; }
-
-private:
-    typedef std::list<QueryPlugin::Ptr> PluginList;
->>>>>>> f931de6c
 
     // Pipeline helpers
     void _initContext();
@@ -143,10 +130,7 @@
 
     // Fields
     boost::shared_ptr<css::Facade> _cssFacade;
-<<<<<<< HEAD
-=======
     std::string _defaultDb;
->>>>>>> f931de6c
     std::string _original;
     boost::shared_ptr<query::QueryContext> _context;
     boost::shared_ptr<query::SelectStmt> _stmt;
