#
# LSST Data Management System
# Copyright 2008-2014 LSST Corporation.
#
# This product includes software developed by the
# LSST Project (http://www.lsst.org/).
#
# This program is free software: you can redistribute it and/or modify
# it under the terms of the GNU General Public License as published by
# the Free Software Foundation, either version 3 of the License, or
# (at your option) any later version.
#
# This program is distributed in the hope that it will be useful,
# but WITHOUT ANY WARRANTY; without even the implied warranty of
# MERCHANTABILITY or FITNESS FOR A PARTICULAR PURPOSE.  See the
# GNU General Public License for more details.
#
# You should have received a copy of the LSST License Statement and
# the GNU General Public License along with this program.  If not,
# see <http://www.lsstcorp.org/LegalNotices/>.
#

# app module for lsst.qserv.master
#
# The app module can be thought-of as the top-level code module for
# the qserv frontend's functionality.  It implements the "interesting"
# code that accepts an incoming query and sends it to be
# executed. Most of its logic should eventually be pushed to C++ code
# for greater efficiency and maintainability. The dispatch and query
# management has been migrated over to the C++ layer for efficiency, so
# it makes sense to move closely-related code there to reduce the pain
# of Python-C++ language boundary crossings.
#
# This is the  "high-level application logic" and glue of the qserv
# master/frontend.
#
# InBandQueryAction is the biggest actor in this module. Leftover code
# from older parsing/manipulation/dispatch models may exist and should
# be removed (please open a ticket).
#
# The biggest ugliness here is due to the use of a Python geometry
# module for computing the chunk numbers, given a RA/decl area
# specification. The C++ layer extracts these specifications from the
# query, the code here must pull them out, pass them to the geometry
# module, and then push the resulting specifications down to C++ again
# so that the chunk queries can be dispatched without language
# crossings for each chunk query.
#
# Questions? Contact Daniel L. Wang, SLAC (danielw)
#
# Standard Python imports
import errno
import hashlib
from itertools import chain, imap, ifilter
import os
import cProfile as profile
import pstats
import random
import re
from subprocess import Popen, PIPE
import sys
import threading
import time
import traceback
from string import Template

# Package imports
import logger
import metadata
import spatial
import lsst.qserv.master.config
from lsst.qserv.master import geometry
from lsst.qserv.master.geometry import SphericalBox
from lsst.qserv.master.geometry import SphericalConvexPolygon, convexHull
from lsst.qserv.master.db import TaskDb as Persistence
from lsst.qserv.master.db import Db

# SWIG'd functions

# xrdfile - raw xrootd access
from lsst.qserv.master import xrdOpen, xrdClose, xrdRead, xrdWrite
from lsst.qserv.master import xrdLseekSet, xrdReadStr
from lsst.qserv.master import xrdReadToLocalFile, xrdOpenWriteReadSaveClose

from lsst.qserv.master import charArray_frompointer, charArray

# transaction
from lsst.qserv.master import TransactionSpec

# Dispatcher
from lsst.qserv.master import newSession, discardSession
from lsst.qserv.master import setupQuery, getSessionError
from lsst.qserv.master import getConstraints, addChunk, ChunkSpec
from lsst.qserv.master import getDominantDb
from lsst.qserv.master import getDbStriping
from lsst.qserv.master import configureSessionMerger3, submitQuery3


from lsst.qserv.master import joinSession
from lsst.qserv.master import getQueryStateString, getErrorDesc
from lsst.qserv.master import SUCCESS as QueryState_SUCCESS
# Parser
from lsst.qserv.master import ChunkMeta

# queryMsg
from lsst.qserv.master import msgCode
from lsst.qserv.master import queryMsgAddMsg

# Experimental interactive prompt (not currently working)
import code, traceback, signal


# Constant, long-term, this should be defined differently
dummyEmptyChunk = 1234567890
CHUNK_COL = "chunkId"
SUBCHUNK_COL = "subChunkId"

def debug(sig, frame):
    """Interrupt running process, and provide a python prompt for
    interactive debugging."""
    d={'_frame':frame}         # Allow access to frame object.
    d.update(frame.f_globals)  # Unless shadowed by global
    d.update(frame.f_locals)

    i = code.InteractiveConsole(d)
    message  = "Signal recieved : entering python shell.\nTraceback:\n"
    message += ''.join(traceback.format_stack(frame))
    i.interact(message)

def listen():
    """Register debug() as a signal handler to SIGUSR1"""
    signal.signal(signal.SIGUSR1, debug)  # Register handler
listen()


######################################################################
## Methods
######################################################################
## MySQL interface helpers
def computeShortCircuitQuery(query, conditions):
    """Return the result for a short-circuit query, or None if query is
    not a known short-circuit query."""
    if query == "select current_user()":
        return ("qserv@%","","")
    return # not a short circuit query.

## Helpers
def getResultTable(tableName):
    """Spawn a subprocess to invoke mysql and retrieve the rows of
    table tableName."""
    # Minimal sanitizing
    tableName = tableName.strip()
    assert not filter(lambda x: x in tableName, ["(",")",";"])
    sqlCmd = "SELECT * FROM %s;" % tableName

    # Get config
    config = lsst.qserv.master.config.config
    socket = config.get("resultdb", "unix_socket")
    db = config.get("resultdb", "db")
    mysql = config.get("mysql", "mysqlclient")
    if not mysql:
        mysql = "mysql"

    # Execute
    cmdList = [mysql, "--socket", socket, db]
    p = Popen(cmdList, bufsize=0,
              stdin=PIPE, stdout=PIPE, close_fds=True)
    (outdata,errdummy) = p.communicate(sqlCmd)
    p.stdin.close()
    if p.wait() != 0:
        return "Error getting table %s." % tableName, outdata
    return outdata

######################################################################
## Classes
######################################################################
<<<<<<< HEAD
=======

>>>>>>> 3825584e
class TaskTracker:
    def __init__(self):
        self.tasks = {}
        self.pers = Persistence()
        pass

    def track(self, name, task, querytext):
        # create task in db with name
        taskId = self.pers.addTask((None, querytext))
        self.tasks[taskId] = {"task" : task}
        return taskId

    def task(self, taskId):
        return self.tasks[taskId]["task"]

########################################################################

class SleepingThread(threading.Thread):
    def __init__(self, howlong=1.0):
        self.howlong=howlong
        threading.Thread.__init__(self)
    def run(self):
        time.sleep(self.howlong)

########################################################################
class QueryHintError(Exception):
    """An error in handling query hints"""
    def __init__(self, reason):
        self.reason = reason
    def __str__(self):
        return repr(self.reason)
class ParseError(Exception):
    """An error in parsing the query"""
    def __init__(self, reason):
        self.reason = reason
    def __str__(self):
        return repr(self.reason)
class DataError(Exception):
    """An error with Qserv data. The data underlying qserv is not consistent."""
    def __init__(self, reason):
        self.reason = reason
    def __str__(self):
        return repr(self.reason)

########################################################################
def setupResultScratch():
    """Prepare the configured scratch directory for use, creating if
    necessary and checking for r/w access. """
    # Make sure scratch directory exists.
    cm = lsst.qserv.master.config
    c = lsst.qserv.master.config.config

    scratchPath = c.get("frontend", "scratch_path")
    try: # Make sure the path is there
        os.makedirs(scratchPath)
    except OSError, exc:
        if exc.errno == errno.EEXIST:
            pass
        else:
            raise cm.ConfigError("Bad scratch_dir")
    # Make sure we can read/write the dir.
    if not os.access(scratchPath, os.R_OK | os.W_OK):
        raise cm.ConfigError("No access for scratch_path(%s)" % scratchPath)
    return scratchPath

class IndexLookup:
    def __init__(self, db, table, keyColumn, keyVals):
        self.db = db
        self.table = table
        self.keyColumn = keyColumn
        self.keyVals = keyVals
        pass
class SecondaryIndex:
## FIXME: subchunk index creation
##    "SELECT DISTINCT %s, %s FROM %s" % (CHUNK_COL, SUBCHUNK_COL, table)

    def lookup(self, indexLookups):
        sqls = []
        for lookup in indexLookups:
            table = metadata.getIndexNameForTable("%s.%s" % (lookup.db,
                                                             lookup.table))
            keys = ",".join(lookup.keyVals)
            condition = "%s IN (%s)" % (lookup.keyColumn, keys)
            sql = "SELECT %s FROM %s WHERE %s" % (CHUNK_COL, table, condition)
            sqls.append(sql)
        if not sqls:
            return
        sql = " UNION ".join(sqls)
        db = Db()
        db.activate()
        cids = db.applySql(sql)
        try:
            logger.inf("cids are ", cids)
            cids = map(lambda t: t[0], cids)
        except:
            raise QueryHintError("mysqld error during index lookup q=" + sql)
        del db
        return cids

########################################################################
class InbandQueryAction:
    """InbandQueryAction is an action which represents a user-query
    that is executed using qserv in many pieces. It borrows a little
    from HintedQueryAction, but uses different abstractions
    underneath.
    """
    def __init__(self, query, hints, setSessionId, resultName=""):
        """Construct an InbandQueryAction
        @param query SQL query text (SELECT...)
        @param hints dict containing query hints and context
        @param setSessionId - unary function. a callback so this object can provide
                          a handle (sessionId) for the caller to access query
                          messages.
        @param resultName name of result table for query results."""

        # Set logging severity threshold.
        logger.threshold_inf()

        ## Fields with leading underscores are internal-only
        ## Those without leading underscores may be read by clients
        self.queryStr = query.strip()# Pull trailing whitespace
        # Force semicolon to facilitate worker-side splitting
        if self.queryStr[-1] != ";":  # Add terminal semicolon
            self.queryStr += ";"

        # queryHash identifies the top-level query.
        self.queryHash = self._computeHash(self.queryStr)[:18]
        self.chunkLimit = 2**32 # something big
        self.isValid = False

        self.hints = hints
        self.hintList = [] # C++ parser-extracted hints only.

        self._importQconfig()
        self._invokeLock = threading.Semaphore()
        self._invokeLock.acquire() # Prevent res-retrieval before invoke
        self._resultName = resultName
        try:
            self._prepareForExec()
            # Pass up the sessionId for query messages access.
            setSessionId(self.sessionId)
            # Create query initialization message.
            queryMsgAddMsg(self.sessionId, -1, msgCode.MSG_QUERY_INIT,
                       "Initialize Query: " + self.queryStr);
            self.isValid = True
        except QueryHintError, e:
            self._error = str(e)
        except ParseError, e:
            self._error = str(e)
        except:
            self._error = "Unexpected error: " + str(sys.exc_info())
            logger.err(self._error, traceback.format_exc())
        pass

    def _reportError(self, message):
        queryMsgAddMsg(self.sessionId, -1, -1, message)

    def invoke(self):
        """Begin execution of the query"""
        self._execAndJoin()
        self._invokeLock.release()

    def getError(self):
        """@return description of last error encountered. """
        try:
            return self._error
        except:
            return "Unknown error InbandQueryAction"

    def getResult(self):
        """Wait for query to complete (as necessary) and then return
        a handle to the result.
        @return name of result table"""
        self._invokeLock.acquire()
        # Make sure it's joined.
        self._invokeLock.release()
        return self._resultName

    def getIsValid(self):
        return self.isValid

    def _computeHash(self, bytes):
        return hashlib.md5(bytes).hexdigest()

    def _prepareForExec(self):
        """Prepare data structures and objects for query execution"""
        self.hints = self.hints.copy() # make a copy
        self._dbContext = self.hints.get("db", "")

        cfg = self._prepareCppConfig()
        self.sessionId = newSession(cfg)
        setupQuery(self.sessionId, self.queryStr, self._resultName)
        errorMsg = getSessionError(self.sessionId)
        if errorMsg: raise ParseError(errorMsg)

        self._applyConstraints()
        self._prepareMerger()
        pass

    def _evaluateHints(self, dominantDb, hintList, pmap):
        """Modify self.fullSky and self.partitionCoverage according to
        spatial hints. This is copied from older parser model."""
        self._isFullSky = True
        self._intersectIter = pmap
        if hintList:
            regions = self._computeSpatialRegions(hintList)
            indexRegions = self._computeIndexRegions(hintList)

            if regions != []:
                # Remove the region portion from the intersection tuple
                self._intersectIter = map(
                    lambda i: (i[0], map(lambda j:j[0], i[1])),
                    pmap.intersect(regions))
                self._isFullSky = False
            if indexRegions:
                if regions != []:
                    self._intersectIter = chain(self._intersectIter, indexRegions)
                else:
                    self._intersectIter = map(lambda i: (i,[]), indexRegions)
                self._isFullSky = False
                if not self._intersectIter:
                    self._intersectIter = [(dummyEmptyChunk, [])]
        # _isFullSky indicates that no spatial hints were found.
        # However, if spatial tables are not found in the query, then
        # we should use the dummy chunk so the query can be dispatched
        # once to a node of the balancer's choosing.

        # If hints only apply when partitioned tables are in play.
        # FIXME: we should check if partitionined tables are being accessed,
        # and then act to support the heaviest need (e.g., if a chunked table
        # is being used, then issue chunked queries).
        logger.dbg("Affected chunks: ", [x[0] for x in self._intersectIter])
        pass

    def _applyConstraints(self):
        """Extract constraints from parsed query(C++), re-marshall values,
        call evaluateHints, and add the chunkIds into the query(C++) """
        # Retrieve constraints as (name, [param1,param2,param3,...])
        self.constraints = getConstraints(self.sessionId)
        logger.dbg("Getting constraints", self.constraints, "size=",
                   self.constraints.size())
        dominantDb = getDominantDb(self.sessionId)
        dbStriping = getDbStriping(self.sessionId)
<<<<<<< HEAD
        if (dbStriping.a < 1) or (dbStriping.b < 1):
            msg = "Partitioner's stripes and substripes must be natural numbers."
            raise lsst.qserv.master.config.ConfigError(msg)
        self.pmap = spatial.makePmap(dominantDb, dbStriping.a, dbStriping.b)
=======
        if (dbStriping.stripes < 1) or (dbStriping.subStripes < 1):
            msg = "Partitioner's stripes and substripes must be natural numbers."
            raise lsst.qserv.master.config.ConfigError(msg)
        self.pmap = spatial.makePmap(dominantDb, 
                                     dbStriping.stripes, 
                                     dbStriping.subStripes)
>>>>>>> 3825584e

        def iterateConstraints(constraintVec):
            for i in range(constraintVec.size()):
                yield constraintVec.get(i)
        for constraint in iterateConstraints(self.constraints):
            logger.inf("constraint=", constraint)
            params = [constraint.paramsGet(i)
                      for i in range(constraint.paramsSize())]
            self.hints[constraint.name] = params
            self.hintList.append((constraint.name, params))
            pass
        self._evaluateHints(dominantDb, self.hintList, self.pmap)
        self._emptyChunks = metadata.getEmptyChunks(dominantDb)
        if not self._emptyChunks:
            raise DataError("No empty chunks for db")
        count = 0
        chunkLimit = self.chunkLimit
        for chunkId, subIter in self._intersectIter:
            if chunkId in self._emptyChunks:
                logger.dbg("Rejecting empty chunk:", chunkId)
                continue
            #prepare chunkspec
            c = ChunkSpec()
            c.chunkId = chunkId
            scount=0
            sList = [s for s in subIter]
            #for s in sList: # debugging
            #    c.addSubChunk(s)
            #    scount += 1
            #    if scount > 7: break ## FIXME: debug now.
            map(c.addSubChunk, sList)
            addChunk(self.sessionId, c)
            count += 1
            if count >= chunkLimit: break
        if count == 0:
            c = ChunkSpec()
            c.chunkId = dummyEmptyChunk
            scount=0
            addChunk(self.sessionId, c)
        pass


    def _execAndJoin(self):
        """Signal dispatch to C++ layer and block until execution completes"""
        lastTime = time.time()
        queryMsgAddMsg(self.sessionId, -1, msgCode.MSG_CHUNK_DISPATCH,
                       "Dispatch Query.")
        submitQuery3(self.sessionId)
        elapsed = time.time() - lastTime
        logger.inf("Query dispatch (%s) took %f seconds" % (self.sessionId, elapsed))
        lastTime = time.time()
        s = joinSession(self.sessionId)
        elapsed = time.time() - lastTime
        logger.inf("Query exec (%s) took %f seconds" % (self.sessionId, elapsed))

        if s != QueryState_SUCCESS:
            self._reportError(getErrorDesc(self.sessionId))
        logger.inf("Final state of all queries", getQueryStateString(s))
        if not self.isValid:
            discardSession(self.sessionId)
            return

    def _importQconfig(self):
        """Import config file settings into self"""
        # Config preparation
        cModule = lsst.qserv.master.config

        # chunk limit: For debugging
        cfgLimit = int(cModule.config.get("debug", "chunkLimit"))
        if cfgLimit > 0:
            self.chunkLimit = cfgLimit
            logger.inf("Using debugging chunklimit:", cfgLimit)

        # Memory engine(unimplemented): Buffer results/temporaries in
        # memory on the master. (no control over worker)
        self._useMemory = cModule.config.get("tuning", "memoryEngine")
        return True

    def _prepareCppConfig(self):
        """Construct a C++ stringmap for passing settings and context
        to the C++ layer.
        @return the C++ StringMap object """
        cfg = lsst.qserv.master.config.getStringMap()
        cfg["frontend.scratchPath"] = setupResultScratch()
        cfg["table.defaultdb"] = self._dbContext
        cfg["query.hints"] = ";".join(
            map(lambda (k,v): k + "," + str(v), self.hints.items()))
        cfg["table.result"] = self._resultName
        return cfg

    def _computeIndexRegions(self, hintList):
        """Compute spatial region coverage based on hints.
        @return list of regions"""
        logger.inf("Looking for indexhints in ", hintList)
        secIndexSpecs = ifilter(lambda t: t[0] == "sIndex", hintList)
        lookups = []
        for s in secIndexSpecs:
            params = s[1]
            lookup = IndexLookup(params[0], params[1], params[2], params[3:])
            lookups.append(lookup)
            pass
        index = SecondaryIndex()
        chunkIds = index.lookup(lookups)
        logger.inf("lookup got chunks:", chunkIds)
        return chunkIds

    def _computeSpatialRegions(self, hintList):
        """Compute spatial region coverage based on hints.
        @return list of regions"""
        r = spatial.getRegionFactory()
        regs = r.getRegionFromHint(hintList)
        if regs != None:
            return regs
        else:
            if r.errorDesc:
                # How can we give a good error msg to the client?
                s = "Error parsing hint string %s"
                raise QueryHintError(s % r.errorDesc)
            return []
        pass

    def _prepareMerger(self):
        """Prepare session merger to handle incoming results."""
        c = lsst.qserv.master.config.config
        dbSock = c.get("resultdb", "unix_socket")
        dbUser = c.get("resultdb", "user")
        dbName = c.get("resultdb", "db")
        dropMem = c.get("resultdb","dropMem")

        mysqlBin = c.get("mysql", "mysqlclient")
        if not mysqlBin:
            mysqlBin = "mysql"
        configureSessionMerger3(self.sessionId)
        pass


    pass # class InbandQueryAction

class KillQueryAction:
    def __init__(self, query):
        self.query = query
        pass
    def invoke(self):
        logger.err("invoking kill query", self.query)
        return "Unimplemented"

class CheckAction:
    def __init__(self, tracker, handle):
        self.tracker = tracker
        self.texthandle = handle
        pass
    def invoke(self):
        self.results = None
        id = int(self.texthandle)
        t = self.tracker.task(id)
        if t:
            self.results = 50 # placeholder. 50%

########################################################################
########################################################################
########################################################################

#see if it's better to not bother with an action object
def results(tracker, handle):
        id = int(handle)
        t = tracker.task(id)
        if t:
            return "Some host with some port with some db"
        return None

def clauses(col, cmin, cmax):
    return ["%s between %smin and %smax" % (cmin, col, col),
            "%s between %smin and %smax" % (cmax, col, col),
            "%smin between %s and %s" % (col, cmin, cmax)]<|MERGE_RESOLUTION|>--- conflicted
+++ resolved
@@ -174,10 +174,7 @@
 ######################################################################
 ## Classes
 ######################################################################
-<<<<<<< HEAD
-=======
-
->>>>>>> 3825584e
+
 class TaskTracker:
     def __init__(self):
         self.tasks = {}
@@ -421,19 +418,12 @@
                    self.constraints.size())
         dominantDb = getDominantDb(self.sessionId)
         dbStriping = getDbStriping(self.sessionId)
-<<<<<<< HEAD
-        if (dbStriping.a < 1) or (dbStriping.b < 1):
-            msg = "Partitioner's stripes and substripes must be natural numbers."
-            raise lsst.qserv.master.config.ConfigError(msg)
-        self.pmap = spatial.makePmap(dominantDb, dbStriping.a, dbStriping.b)
-=======
         if (dbStriping.stripes < 1) or (dbStriping.subStripes < 1):
             msg = "Partitioner's stripes and substripes must be natural numbers."
             raise lsst.qserv.master.config.ConfigError(msg)
         self.pmap = spatial.makePmap(dominantDb, 
                                      dbStriping.stripes, 
                                      dbStriping.subStripes)
->>>>>>> 3825584e
 
         def iterateConstraints(constraintVec):
             for i in range(constraintVec.size()):
