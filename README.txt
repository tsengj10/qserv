--- conflicted
+++ resolved
@@ -6,20 +6,9 @@
     (/etc/my.cnf on RedHat-like distributions or /etc/mysql/my.cnf on Debian-like distributions) 
     can produce conflict with MySQL provided with Qserv package. So, you should backup and then remove this file.
 
-<<<<<<< HEAD
-By   default,  Qserv   install   script  rebuild   MySQL.  But   MySQL
-configuration  file  (/etc/my.cnf   on  RedHat-like  distributions  or
-/etc/mysql/my.cnf on  Debian-like distributions) can  produce conflict
-with MySQL provided with Qserv package. So, you should backup and then
-remove this file.
-
-WARNING  :  Qserv must  be  installed  and  executed with  a  non-root
-account, so create this account this next command first :
-=======
 WARNING : 
     Qserv must be installed and executed with a non-root account, so
     create this account with next command first :
->>>>>>> c1941a84
 
   # su -c "useradd qserv"
 
@@ -48,12 +37,6 @@
   $ cd /home/qserv/src/qserv/ 
   $ cp qserv-build.default.conf qserv-build.conf
 
-<<<<<<< HEAD
-and then set your  install parameters in qserv-build.conf (restrictive
-access rights recommended as it  contains MySQL password)
-
-This file is well-commented.
-=======
 and then set your install parameters in qserv-build.conf (restrictive access rights recommended as it contains MySQL password)
 This file is well-commented. qserv-build.default.conf will contains all the default values for parameters.
 
@@ -61,7 +44,6 @@
   $ mkdir ~/.lsst/
   $ ln -s /home/qserv/src/qserv/qserv-build.conf ~/.lsst/qserv.conf  
   $ ln -s /home/qserv/src/qserv/qserv-build.default.conf ~/.lsst/qserv.default.conf  
->>>>>>> c1941a84
 
 Then add next line to  your ~/.bashrc (assuming you've setted base_dir
 to /opt/qserv in qserv-build.conf):
@@ -82,14 +64,6 @@
   
 It may take a while ...
 
-<<<<<<< HEAD
-Assuming  PT1.1 data  are  in ${QSERV_DATA}/pt11/,  next command  will
-partition PT1.1 Object data :
-
-  $ qserv-datamanager.py --config-dir=src/qserv/ --mode=partition 
-=======
->>>>>>> c1941a84
-
   Install SciSQL on each worker nodes :
   --------------------------------
 
@@ -102,19 +76,6 @@
 Launch Qserv :
 --------------
 
-<<<<<<< HEAD
-Assuming you've sourced qserv-env.sh, next command will launch Qserv :
-
-  $ qserv-start
-
-Load PT1.1 Object data :
-
-  $ qserv-datamanager.py --config-dir src/qserv/
-
-Generate and load PT1.1 Object meta :
-
-  $ qserv-datamanager.py --config-dir src/qserv/ -m fill-table-meta -n 4
-=======
 If not already done :
   $ qserv-start
 
@@ -122,27 +83,11 @@
 --------------------------
 
   $ qserv-testdata.sh
->>>>>>> c1941a84
 
 This command will load tree small dataset on a mono-node installation, and on a
 mysql server and compare results of some meaningfull queries.
 More documentation can be found in tests/README.txt
 
-<<<<<<< HEAD
-If not already done :
-
-  $ qserv-start
-
-Then connect  to MySQL proxy (assuming mysql-proxy-port  was setted to
-4040 in qserv-build.conf):
-
-  $  mysql --host 127.0.0.1 --port 4040 --user 'qsmaster' LSST 
-
-and launch next queries :
-
-  > select count(*) from Object;
-  > select * from Object where ObjectId=402395485975435;
-=======
 Launch unit tests :
 -------------------
 
@@ -152,7 +97,6 @@
 
 Cleaning and uninstalling Qserv :
 ---------------------------------
->>>>>>> c1941a84
 
   $ qserv-stop
   $ scons -c
